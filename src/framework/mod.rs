//! The central Framework struct that ties everything together.

mod dispatch;

mod builder;
pub use builder::*;

use crate::{serenity_prelude as serenity, BoxFuture};

pub use dispatch::{dispatch_message, find_command};

/// The main framework struct which stores all data and handles message and interaction dispatch.
pub struct Framework<U, E> {
    /// Stores user data. Is initialized on first Ready event
    user_data: once_cell::sync::OnceCell<U>,
    /// Stores the framework options
    options: crate::FrameworkOptions<U, E>,

    /// Will be initialized to Some on construction, and then taken out on startup
    client: std::sync::Mutex<Option<serenity::Client>>,
    /// Initialized to Some during construction; so shouldn't be None at any observable point
    shard_manager: std::sync::Arc<tokio::sync::Mutex<serenity::ShardManager>>,
    /// Filled with Some on construction. Taken out and executed on first Ready gateway event
    user_data_setup: std::sync::Mutex<
        Option<
            Box<
                dyn Send
                    + Sync
                    + for<'a> FnOnce(
                        &'a serenity::Context,
                        &'a serenity::Ready,
                        &'a Self,
                    ) -> BoxFuture<'a, Result<U, E>>,
            >,
        >,
    >,
}

impl<U, E> Framework<U, E> {
    /// Create a framework builder to configure, create and run a framework.
    ///
    /// For more information, see [`FrameworkBuilder`]
    pub fn build() -> FrameworkBuilder<U, E> {
        FrameworkBuilder::default()
    }

    /// Setup a new [`Framework`]. For more ergonomic setup, please see [`FrameworkBuilder`]
    ///
    /// This function is async and returns Result because it already initializes the Discord client.
    ///
    /// The user data callback is invoked as soon as the bot is logged in. That way, bot data like
    /// user ID or connected guilds can be made available to the user data setup function. The user
    /// data setup is not allowed to return Result because there would be no reasonable
    /// course of action on error.
    pub async fn new<F>(
        client_builder: serenity::ClientBuilder,
        user_data_setup: F,
        mut options: crate::FrameworkOptions<U, E>,
    ) -> Result<std::sync::Arc<Self>, serenity::Error>
    where
        F: Send
            + Sync
            + 'static
            + for<'a> FnOnce(
                &'a serenity::Context,
                &'a serenity::Ready,
                &'a Self,
            ) -> BoxFuture<'a, Result<U, E>>,
        U: Send + Sync + 'static,
        E: Send + 'static,
    {
<<<<<<< HEAD

        use songbird::register;

        let client_builder = register(client_builder);

        let self_1 = std::sync::Arc::new(Self {
            user_data: once_cell::sync::OnceCell::new(),
            user_data_setup: std::sync::Mutex::new(Some(Box::new(user_data_setup))),
            // To break up the circular dependency (framework setup -> client setup -> event handler
            // -> framework), we initialize this with None and then immediately fill in once the
            // client is created
            client: std::sync::Mutex::new(None),
            options,
            application_id,
            shard_manager: std::sync::Mutex::new(None),
        });
        let self_2 = self_1.clone();
=======
        use std::sync::{Arc, Mutex};

        /// Fill in [`Command::qualified_name`] with the correct values
        fn set_qualified_names<U, E>(command: &mut crate::Command<U, E>) {
            for subcommand in &mut command.subcommands {
                subcommand.qualified_name =
                    format!("{} {}", command.qualified_name, subcommand.name);
                set_qualified_names(subcommand);
            }
        }
        for command in &mut options.commands {
            set_qualified_names(command);
        }
>>>>>>> a28b0193

        let framework_cell = Arc::new(once_cell::sync::OnceCell::<Arc<Self>>::new());
        let framework_cell_2 = framework_cell.clone();
        let event_handler = crate::EventWrapper(move |ctx, event| {
            // unwrap_used: we will only receive events once the client has been started, by which
            // point framework_cell has been initialized
            #[allow(clippy::unwrap_used)]
            let framework = framework_cell_2.get().unwrap().clone();
            Box::pin(async move { dispatch::dispatch_event(&*framework, ctx, &event).await }) as _
        });

        let client: serenity::Client = client_builder.event_handler(event_handler).await?;

        let framework = Arc::new(Self {
            user_data: once_cell::sync::OnceCell::new(),
            user_data_setup: Mutex::new(Some(Box::new(user_data_setup))),
            options,
            shard_manager: client.shard_manager.clone(),
            client: Mutex::new(Some(client)),
        });
        let _: Result<_, _> = framework_cell.set(framework.clone());
        Ok(framework)
    }

    /// Small utility function for starting the framework that is agnostic over client sharding
    async fn start_with<F: std::future::Future<Output = serenity::Result<()>>>(
        self: std::sync::Arc<Self>,
        start: fn(serenity::Client) -> F,
    ) -> Result<(), serenity::Error>
    where
        U: Send + Sync + 'static,
        E: Send + 'static,
    {
        let client = self
            .client
            .lock()
            .unwrap()
            .take()
            .expect("Prepared client is missing");

        let edit_track_cache_purge_task = tokio::spawn(async move {
            loop {
                if let Some(edit_tracker) = &self.options.prefix_options.edit_tracker {
                    edit_tracker.write().unwrap().purge();
                }
                // not sure if the purging interval should be configurable
                tokio::time::sleep(std::time::Duration::from_secs(60)).await;
            }
        });

        // This will run for as long as the bot is active
        start(client).await?;

        edit_track_cache_purge_task.abort();

        Ok(())
    }

    /// Starts the framework.
    pub async fn start(self: std::sync::Arc<Self>) -> Result<(), serenity::Error>
    where
        U: Send + Sync + 'static,
        E: Send + 'static,
    {
        self.start_with(|mut c| async move { c.start().await })
            .await
    }

    /// Starts the framework. Calls [`serenity::Client::start_autosharded`] internally
    pub async fn start_autosharded(self: std::sync::Arc<Self>) -> Result<(), serenity::Error>
    where
        U: Send + Sync + 'static,
        E: Send + 'static,
    {
        self.start_with(|mut c| async move { c.start_autosharded().await })
            .await
    }

    /// Return the stored framework options, including commands.
    pub fn options(&self) -> &crate::FrameworkOptions<U, E> {
        &self.options
    }

    /// Returns the serenity's client shard manager.
    pub fn shard_manager(&self) -> std::sync::Arc<tokio::sync::Mutex<serenity::ShardManager>> {
        self.shard_manager.clone()
    }

    /// Retrieves user data, or blocks until it has been initialized (once the Ready event has been
    /// received).
    pub async fn user_data(&self) -> &U {
        loop {
            match self.user_data.get() {
                Some(x) => break x,
                None => tokio::time::sleep(std::time::Duration::from_millis(100)).await,
            }
        }
    }
}<|MERGE_RESOLUTION|>--- conflicted
+++ resolved
@@ -69,25 +69,23 @@
         U: Send + Sync + 'static,
         E: Send + 'static,
     {
-<<<<<<< HEAD
 
         use songbird::register;
 
         let client_builder = register(client_builder);
 
-        let self_1 = std::sync::Arc::new(Self {
-            user_data: once_cell::sync::OnceCell::new(),
-            user_data_setup: std::sync::Mutex::new(Some(Box::new(user_data_setup))),
-            // To break up the circular dependency (framework setup -> client setup -> event handler
-            // -> framework), we initialize this with None and then immediately fill in once the
-            // client is created
-            client: std::sync::Mutex::new(None),
-            options,
-            application_id,
-            shard_manager: std::sync::Mutex::new(None),
-        });
-        let self_2 = self_1.clone();
-=======
+        // let self_1 = std::sync::Arc::new(Self {
+        //     user_data: once_cell::sync::OnceCell::new(),
+        //     user_data_setup: std::sync::Mutex::new(Some(Box::new(user_data_setup))),
+        //     // To break up the circular dependency (framework setup -> client setup -> event handler
+        //     // -> framework), we initialize this with None and then immediately fill in once the
+        //     // client is created
+        //     client: std::sync::Mutex::new(None),
+        //     options,
+        //     application_id,
+        //     shard_manager: std::sync::Mutex::new(None),
+        // });
+        // let self_2 = self_1.clone();
         use std::sync::{Arc, Mutex};
 
         /// Fill in [`Command::qualified_name`] with the correct values
@@ -101,7 +99,6 @@
         for command in &mut options.commands {
             set_qualified_names(command);
         }
->>>>>>> a28b0193
 
         let framework_cell = Arc::new(once_cell::sync::OnceCell::<Arc<Self>>::new());
         let framework_cell_2 = framework_cell.clone();
