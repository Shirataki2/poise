[package]
authors = ["kangalioo <jannik.a.schaper@web.de>"]
edition = "2018"
name = "poise"
version = "0.1.0"
description = "A Discord bot framework for serenity"
documentation = "https://kangalioo.github.io/poise/"
license = "MIT"
repository = "https://github.com/kangalioo/poise/"

[dependencies]
tokio = { version = "1.4.0", default-features = false } # for async in general
futures = { version = "0.3.13", default-features = false } # for async in general
chrono = { version = "0.4.19", default-features = false } # interoperate with serenity timestamps
once_cell = { version = "1.7.2", default-features = false } # to store and set user data
poise_macros = { path = "macros" }
async-trait = { version = "0.1.48", default-features = false } # PopArgumentAsync trait
regex = { version = "1.5.4", default-features = false, features = ["std"] } # prefix

[dependencies.serenity]
default-features = false
features = ["builder", "cache", "client", "gateway", "model", "utils", "rustls_backend", "unstable_discord_api", "voice"]

# version = "0.10.5"

git = "https://github.com/serenity-rs/serenity"
branch = "next"

# git = "https://github.com/kangalioo/serenity"
# branch = "poise-tailored"

# path = "../_downloaded/serenity"

[dependencies.songbird]
git = "https://github.com/Shirataki2/songbird.git"


[dev-dependencies]
# For the examples
tokio = { version = "1.4.0", features = ["rt-multi-thread"] }

[features]
<<<<<<< HEAD
default = ["collector"]

collector = ["serenity/collector"]
=======
collector = ["serenity/collector"]
__internal_simdjson = ["serenity/simdjson"] # only used in CI
>>>>>>> e94eb68f
<|MERGE_RESOLUTION|>--- conflicted
+++ resolved
@@ -40,11 +40,7 @@
 tokio = { version = "1.4.0", features = ["rt-multi-thread"] }
 
 [features]
-<<<<<<< HEAD
 default = ["collector"]
 
 collector = ["serenity/collector"]
-=======
-collector = ["serenity/collector"]
-__internal_simdjson = ["serenity/simdjson"] # only used in CI
->>>>>>> e94eb68f
+__internal_simdjson = ["serenity/simdjson"] # only used in CI